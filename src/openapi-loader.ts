--- conflicted
+++ resolved
@@ -9,7 +9,6 @@
  * Class to load and parse OpenAPI specifications
  */
 export class OpenAPISpecLoader {
-
   /**
    * Disable name optimization
    */
@@ -42,7 +41,8 @@
         return yaml.load(specContent) as OpenAPIV3.Document
       } catch (yamlError) {
         throw new Error(
-          `Failed to parse OpenAPI spec as JSON or YAML: ${(jsonError as Error).message
+          `Failed to parse OpenAPI spec as JSON or YAML: ${
+            (jsonError as Error).message
           } | ${(yamlError as Error).message}`,
         )
       }
@@ -117,7 +117,6 @@
       for (const [method, operation] of Object.entries(pathItem)) {
         if (method === "parameters" || !operation) continue
 
-<<<<<<< HEAD
         // Skip invalid HTTP methods
         if (
           !["get", "post", "put", "patch", "delete", "options", "head"].includes(
@@ -125,12 +124,6 @@
           )
         ) {
           console.log(`Skipping non-HTTP method "${method}" for path ${path}`)
-=======
-        // Check if method is an HTTP method
-        if (
-          !["get", "put", "post", "delete", "options", "head", "patch", "trace"].includes(method)
-        ) {
->>>>>>> 92035cd2
           continue
         }
 
@@ -156,15 +149,6 @@
         // Merge parameters into inputSchema
         if (op.parameters) {
           for (const param of op.parameters) {
-<<<<<<< HEAD
-            if ("name" in param && "in" in param) {
-              const paramSchema = param.schema as OpenAPIV3.SchemaObject
-              if (tool.inputSchema && tool.inputSchema.properties) {
-                tool.inputSchema.properties[param.name] = {
-                  type: paramSchema.type || "string",
-                  description: param.description || `${param.name} parameter`,
-                  "x-parameter-location": param.in, // Store parameter location (path, query, etc.)
-=======
             let paramObj: OpenAPIV3.ParameterObject
 
             // Handle parameter references by resolving them
@@ -182,7 +166,6 @@
                   paramObj = resolvedParam as OpenAPIV3.ParameterObject
                 } else {
                   continue // Skip unresolvable references
->>>>>>> 92035cd2
                 }
               } else {
                 continue // Skip if not a proper $ref
@@ -424,7 +407,7 @@
   }
 
   public abbreviateOperationId(originalId: string, maxLength: number = 64): string {
-    maxLength = this.disableAbbreviation ? Number.MAX_SAFE_INTEGER : maxLength;
+    maxLength = this.disableAbbreviation ? Number.MAX_SAFE_INTEGER : maxLength
     const {
       currentName: sanitizedName,
       originalWasLong,
@@ -432,9 +415,9 @@
     } = this._initialSanitizeAndValidate(originalId, maxLength)
     if (errorName) return errorName
 
-    let processedName;
+    let processedName
     if (this.disableAbbreviation) {
-      processedName = this.splitCombined(sanitizedName).join("-");
+      processedName = this.splitCombined(sanitizedName).join("-")
     } else {
       processedName = this._performSemanticAbbreviation(sanitizedName)
       processedName = this._applyVowelRemovalIfOverLength(processedName, maxLength)
